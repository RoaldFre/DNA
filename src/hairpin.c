#include <stdarg.h>
#include <stdio.h>
#include <stdlib.h>
#include <unistd.h>
#include <time.h>
#include <sys/time.h>
#include <sys/resource.h>
#include <string.h>
#include "system.h"
#include "world.h"
#include "integrator.h"
#include "render.h"
#include "samplers.h"
#include "math.h"

#define DEF_DATA_PATH "data"
#define END_TO_END_DIST_FILE_SUFFIX "_endToEnd"
#define BASE_PAIRING_FILE_SUFFIX "_basePairing"
#define TEMPERATURE_FILE_SUFFIX "_temperature"

/* Defaults */
#define DEF_BASE_SEQUENCE		"GCCTATTTTTTAATAGGC" /* N=4 in Kuznetsov nov 2001 */
#define DEF_TIMESTEP 			15.0
#define DEF_REBOX_INTERVAL		200.0
#define DEF_INITIAL_TEMPERATURE		"20C"
#define DEF_SALT_CONCENTRATION		100.0  /* mol/m^3 */
#define DEF_LANGEVIN_GAMMA		5e12
#define DEF_COUPLING_TIMESTEP_FACTOR 	1000
#define DEF_TRUNCATION_LENGTH		20.0
#define DEF_MONOMER_WORLDSIZE_FACTOR    4.3
#define DEF_MONOMERS_PER_RENDER 	2000
#define DEF_MEASUREMENT_WAIT 		4e4
#define DEF_RENDER_FRAMERATE 		30.0
#define DEF_RENDER_RADIUS 		0.5
#define DEF_INTEGRATOR			LANGEVIN

/* Profiling */
#ifdef GOOGLE_PERFTOOLS
#include <google/profiler.h>
#define PROFILE(cmd, filename) ProfilerStart(filename); cmd; ProfilerStop();
#else
#define PROFILE(cmd, filename) cmd;
#endif

/* Static global configuration variables */

static MeasurementConf verboseConf =
{
	.measureTime = -1, /* loop forever */
	.measureInterval = -1, /* default: disable */
	.measureWait = 0,
	.measureFile = NULL,
	.verbose = false,
};
/* generic measurement config for whatever measurement we will do */
static MeasurementConf measurementConf =
{
	.measureTime = -1,
	.measureInterval = -1,
	.measureWait = 0,
	.measureFile = DEF_DATA_PATH,
	.verbose = true,
	.renderStrBufSize = 0,
	.renderStrX = 10,
	.renderStrY = 80,
};
static BasePairingConfig bpc =
{
	.energyThreshold = -0.1 * EPSILON,
};
static HairpinFormationSamplerConfig hfc =
{
	.energyThreshold = -0.1 * EPSILON,
	.confirmationTime = 1 * NANOSECONDS,
	.requiredBoundBPs = -1, /* guard */
	.allowedBoundBPs = 1,
	.zippingTemperature = CELSIUS(20),
	.unzippingTemperature = CELSIUS(90),
	.zippedRelaxationTime = 5 * NANOSECONDS,
};
static HairpinMeltingTempSamplerConfig hmtc =
{
	.energyThreshold = -0.1 * EPSILON,
	.Tstart = CELSIUS(20),
	.Tstep = 10,
	.numSteps = 10,
	.relaxationTime = 5 * NANOSECONDS,
	.measureTime = 100 * NANOSECONDS,
	.verbose = false,
};
static enum {
	HAIRPIN_MELTING_TEMPERATURE,
	HAIRPIN_FORMATION_TIME,
	HAIRPIN_NO_MEASUREMENT,
} hairpinMeasurementType = HAIRPIN_NO_MEASUREMENT;

static bool measureEndToEndDistance = false;
static bool measureBasePairing = false;
static bool measureTemperature = false;

static RenderConf renderConf =
{
	.framerate = DEF_RENDER_FRAMERATE,
	.radius    = DEF_RENDER_RADIUS * ANGSTROM,
	.drawForces = false,
};
static bool render;

static IntegratorType integratorType = DEF_INTEGRATOR;
static VerletSettings verletSettings = {
	.tau = -1, /* guard */
};
static LangevinSettings langevinSettings = {
	.gamma = DEF_LANGEVIN_GAMMA,
};
static IntegratorConf integratorConf = {
	.timeStep      = DEF_TIMESTEP * FEMTOSECONDS,
	.numBoxes      = -1, /* guard */
	.reboxInterval = DEF_REBOX_INTERVAL * FEMTOSECONDS,
};

static double temperature;

static InteractionSettings interactionSettings = {
	.enableBond	= true,
	.enableAngle	= true,
	.enableDihedral	= true,
	.enableStack	= true,
	.enableExclusion= true,
	.enableBasePair	= true,
	.enableCoulomb	= true,
	.mutuallyExclusivePairForces = true,
	.basePairInteraction = BASE_PAIR_HAIRPIN,
	.saltConcentration   = DEF_SALT_CONCENTRATION,
	.truncationLen       = DEF_TRUNCATION_LENGTH * ANGSTROM,
};

static const char* baseSequence = DEF_BASE_SEQUENCE;
static bool buildCompStrand = false;
static double worldSize = -1; /* guard */


static void printUsage(void)
{
	printf("Usage: main [flags]\n");
	printf("\n");
	printf("Flags:\n");
	printf(" -s <str>  base Sequence of the DNA strand to simulate\n");
	printf("             default: %s\n", DEF_BASE_SEQUENCE);
	printf(" -d        build a Double helix with complementary strand as well\n");
	printf(" -t <flt>  length of Time steps (in femtoseconds)\n");
	printf("             default: %f\n", DEF_TIMESTEP);
	printf(" -T <flt><C|K>  initial Temperature (example: 20C or 300K)\n");
	printf("             note: some measurements set their own temperature when sampling!\n");
	printf("             default: %s\n", DEF_INITIAL_TEMPERATURE);
	printf(" -N <flt>  concentration of Na+ in the environment (in mol/m^3)\n");
	printf("             default: %f\n", DEF_SALT_CONCENTRATION);
	printf(" -r        Render\n");
	printf(" -f <flt>  desired Framerate when rendering.\n");
	printf("             default: %f)\n", DEF_RENDER_FRAMERATE);
	printf(" -R <flt>  Radius (in Angstrom) of the particles when rendering\n");
	printf("             default: %f\n", DEF_RENDER_RADIUS);
	printf(" -F        draw Forces on particles when rendering\n");
	printf(" -l <flt>  truncation Length of potentials (in Angstrom).\n");
	printf("             negative value: sets truncation to worldsize/2\n");
	printf("             default: %f\n", DEF_TRUNCATION_LENGTH);
	printf(" -S <flt>  Size of world (in Angstrom).\n");
	printf("             default: (number of monomers + 2) * %f\n", DEF_MONOMER_WORLDSIZE_FACTOR);
	printf(" -b <num>  number of Boxes per dimension\n");
	printf("             default: max so that boxsize >= potential truncation length\n");
	printf(" -x <flt>  time interval between reboXing (in femtoseconds)\n");
	printf("             default: %f\n", DEF_REBOX_INTERVAL);
	printf(" -v <int>  Verbose: dump statistics every <flt> picoseconds\n");
	printf(" -i <type> Integrator to use. Values for <type>:\n");
	printf("             l: Langevin (velocity BBK) [default]\n");
	printf("             v: velocity Verlet with Berendsen thermostat\n");
	printf("\n");
	printf("Parameters for Langevin integrator:\n");
	printf(" -g <flt>  Gamma: friction coefficient for Langevin dynamics\n");
	printf("             default: %e\n", DEF_LANGEVIN_GAMMA);
	printf("\n");
	printf("Parameters for velocity Verlet integrator + Berendsen termostat:\n");
	printf(" -c <flt>  thermal bath Coupling: relaxation time (zero to disable)\n");
	printf("             default: %d * timestep\n", DEF_COUPLING_TIMESTEP_FACTOR);
	printf("\n");
	printf("\n");
	printf("Parameters for measurements:\n");
	printf(" -W <flt>  Waiting time before starting the measurement (in nanosectonds)\n");
	printf("             default: 0 (ie, no relaxation phase)\n");
	printf(" -I <flt>  sample Interval (in picosectonds)\n");
	printf("             default: don't measure\n");
	printf(" -P <flt>  measurement Period: total time to sample the system (in nanosectonds)\n");
	printf("             default: sample indefinitely\n");
	printf(" -D <path> Data file to Dump measurement output. The directory must exist.\n");
	printf("             default: %s\n", DEF_DATA_PATH);
	printf(" -X <m|f>  measurement to eXecute:\n");
	printf("             m: hairpin Melting temperature\n");
	printf("             f: hairpin Formation time\n");
	printf(" -e        also measure End-to-end distance of the strand\n");
	printf("             output: the data filename (see -D) with suffix: '%s'\n",
							END_TO_END_DIST_FILE_SUFFIX);
	printf(" -p        also measure raw hairpin base Pairing state\n");
	printf("             output: the data filename (see -D) with suffix: '%s'\n",
							BASE_PAIRING_FILE_SUFFIX);
	printf(" -k        also measure the Kinetic temperature\n");
	printf("             output: the data filename (see -D) with suffix: '%s'\n",
							TEMPERATURE_FILE_SUFFIX);
	printf("\n");
	printf("For more info and default values of params below: see code :P\n");
	//TODO parameter names are a mess
	printf("Parameters for hairpin melting temperature measurement:\n");
	printf(" -A <flt><C|K> startTemp\n");
	printf("             default: %fC\n", TO_CELSIUS(hmtc.Tstart));
	printf(" -B <flt>  stepTemp\n");
	printf("             default: %f\n", hmtc.Tstep);
	printf(" -C <int>  nSteps\n");
	printf("             default: %d\n", hmtc.numSteps);
	printf(" -G <flt>  measureTime per step (nanoseconds)\n");
	printf("             default: %f\n", hmtc.measureTime / NANOSECONDS);
	printf(" -L <flt>  reLaxTime per step (nanoseconds)\n");
	printf("             default: %f\n", hmtc.relaxationTime / NANOSECONDS);
	printf(" -V        Be verbose: also dump hairpin state to file\n");
	printf("Parameters for hairpin formation measurement:\n");
	printf(" -H <int>  min required bounded base pairs for confirming 'zipped' state\n");
	printf(" -M <int>  max allowed bounded base pairs for confirming 'unzipped' state\n");
	printf("             default: %d\n", hfc.allowedBoundBPs);
	printf(" -O <flt><C|K> zipping temperature\n");
	printf("             default: %fC\n", TO_CELSIUS(hfc.zippingTemperature));
	printf(" -Q <flt><C|K> unzipping temperature\n");
	printf("             default: %fC\n", TO_CELSIUS(hfc.unzippingTemperature));
	printf(" -U <flt>  zipped relaxation phase duration (nanoseconds)\n");
	printf("             default: %f\n", hfc.zippedRelaxationTime / NANOSECONDS);
	printf("\n");
}

static void parseArguments(int argc, char **argv)
{
	int c;

	/* defaults */
	temperature = parseTemperature(DEF_INITIAL_TEMPERATURE);

	while ((c = getopt(argc, argv, ":s:dt:T:N:g:c:f:rR:Fl:S:b:x:v:i:W:I:P:D:X:epkhA:B:C:G:L:VH:M:O:Q:U:")) != -1)
	{
		switch (c)
		{
		case 's':
			baseSequence = optarg;
			break;
		case 'd':
			buildCompStrand = true;
			break;
		case 't':
			integratorConf.timeStep = atof(optarg) * FEMTOSECONDS;
			if (integratorConf.timeStep <= 0)
				die("Invalid timestep %s\n", optarg);
			break;
		case 'T':
			temperature = parseTemperature(optarg);
			if (temperature < 0)
				die("Invalid temperature!\n");
			break;
		case 'N':
			interactionSettings.saltConcentration = atof(optarg);
			if (interactionSettings.saltConcentration < 0)
				die("Invalid salt concentration %s\n", optarg);
			break;
		case 'g':
			langevinSettings.gamma = atof(optarg);
			if (langevinSettings.gamma < 0)
				die("Invalid friction coefficient %s\n", optarg);
			break;
		case 'c':
			verletSettings.tau = atof(optarg) * FEMTOSECONDS;
			if (verletSettings.tau < 0)
				die("Invalid thermostat relaxation time %s\n",
						optarg);
			break;
		case 'f':
			renderConf.framerate = atof(optarg);
			if (renderConf.framerate < 0)
				die("Invalid framerate %s\n", optarg);
			break;
		case 'r':
			render = true;
			break;
		case 'R':
			renderConf.radius = atof(optarg) * ANGSTROM;
			if (renderConf.radius <= 0)
				die("Invalid radius %s\n", optarg);
			break;
		case 'F':
			renderConf.drawForces = true;
			break;
		case 'l':
			interactionSettings.truncationLen = atof(optarg) * ANGSTROM;
			break;
		case 'S':
			worldSize = atof(optarg) * ANGSTROM;
			if (worldSize <= 0)
				die("Invalid world size %s\n", optarg);
			break;
		case 'b':
			integratorConf.numBoxes = atoi(optarg);
			if (integratorConf.numBoxes <= 0)
				die("Invalid number of boxes %s\n",
						optarg);
			break;
		case 'x':
			integratorConf.reboxInterval = atof(optarg) * FEMTOSECONDS;
			if (integratorConf.reboxInterval <= 0)
				die("Invalid rebox interval %s\n", optarg);
			break;
		case 'v':
			verboseConf.measureInterval = atof(optarg) * PICOSECONDS;
			if (verboseConf.measureInterval <= 0)
				die("Verbose: invalid verbose interval %s\n",
						optarg);
			break;
		case 'i':
			if (optarg[0] == '\0' || optarg[1] != '\0')
				die("Integrator: badly formatted integrator type\n");
			switch(optarg[0]) {
			case 'l': integratorType = LANGEVIN; break;
			case 'v': integratorType = VERLET; break;
			default: die("Unknown integrator type '%s'\n", optarg);
				 break;
			}
			break;
		case 'W':
			measurementConf.measureWait = atof(optarg) * NANOSECONDS;
			if (measurementConf.measureWait < 0)
				die("Invalid relaxation time %s\n", optarg);
			break;
		case 'I':
			measurementConf.measureInterval = atof(optarg) * PICOSECONDS;
			if (measurementConf.measureInterval<= 0)
				die("Invalid measurement interval %s\n", optarg);
			break;
		case 'P':
			measurementConf.measureTime = atof(optarg) * NANOSECONDS;
			if (measurementConf.measureTime <= 0)
				die("Invalid measurement time %s\n", optarg);
			break;
		case 'D':
			measurementConf.measureFile = optarg;
			break;
		case 'h':
			printUsage();
			exit(0);
			break;
		/* A,B,C,G,H: because I'm running out of sensible letters ... */
		case 'A':
			hmtc.Tstart = parseTemperature(optarg);
			if (hmtc.Tstart < 0)
				die("Invalid starting temperature '%s'\n", optarg);
			break;
		case 'B':
			hmtc.Tstep = atof(optarg);
			break;
		case 'C':
			hmtc.numSteps = atoi(optarg);
			break;
		case 'G':
			hmtc.measureTime = atof(optarg) * NANOSECONDS;
			break;
		case 'L':
			hmtc.relaxationTime = atof(optarg) * NANOSECONDS;
			break;
		case 'V':
			hmtc.verbose = true;
			break;
		case 'H':
			hfc.requiredBoundBPs = atoi(optarg);
			break;
		case 'M':
			hfc.allowedBoundBPs = atoi(optarg);
			break;
		case 'O':
			hfc.zippingTemperature = parseTemperature(optarg);
			if (hfc.zippingTemperature < 0)
				die("Invalid zipping temperature '%s'\n", optarg);
			break;
		case 'Q':
			hfc.unzippingTemperature = parseTemperature(optarg);
			if (hfc.unzippingTemperature < 0)
				die("Invalid unzipping temperature '%s'\n", optarg);
			break;
		case 'U':
			hfc.zippedRelaxationTime = atof(optarg) * NANOSECONDS;
			break;
		case 'X':
			switch(optarg[0]) {
			case 'f': 
				hairpinMeasurementType = HAIRPIN_FORMATION_TIME;
				break;
			case 'm':
				hairpinMeasurementType = HAIRPIN_MELTING_TEMPERATURE;
				break;
			default:
				die("Unknown hairpin measurement type '%s'\n", optarg);
				break;
			}
			break;
		case 'e':
			measureEndToEndDistance = true;
			break;
		case 'p':
			measureBasePairing = true;
			break;
		case 'k':
			measureTemperature = true;
			break;
		case ':':
			printUsage();
			die("Option -%c requires an argument\n", optopt);
			break;
		case '?':
			printUsage();
			die("Option -%c not recognized\n", optopt);
			break;
		default:
			die("Error parsing options!");
			break;
		}
	}

	argc -= optind;
	argv += optind;

	if (argc > 0) {
		printUsage();
		die("\nFound unrecognised option(s) at the command line!\n");
	}

	if (worldSize < 0)
		worldSize = ((strlen(baseSequence) + 2)
					* DEF_MONOMER_WORLDSIZE_FACTOR) * ANGSTROM;

	if (verletSettings.tau < 0)
		verletSettings.tau = DEF_COUPLING_TIMESTEP_FACTOR
						* integratorConf.timeStep;

	if (interactionSettings.truncationLen < 0) {
		/* Disable truncation -> no space partitioning */
		printf("Disabling space partitioning, "
				"maximizing truncation length.\n");
		integratorConf.numBoxes = 1;
		interactionSettings.truncationLen = worldSize / 2.0;
		/* Due to (cubic) periodicity, we still need to truncate at 
		 * worldsize/2 to have correct energy conservation and to 
		 * make sure every particle 'sees' the same (spherical) 
		 * potential, no matter where it is within the cube. */
	} else if (interactionSettings.truncationLen > worldSize / 2.0) {
		/* World is too small, extend it so we correctly compute 
		 * the potentials and forces up to the requested truncation 
		 * length. We need twice the truncation length for the same 
		 * reason as above. */
		printf("Truncation (%e) > worldSize/2 (%e)\n   => "
				"Extending worldSize to 2*Truncation (%e).\n",
				interactionSettings.truncationLen, worldSize/2.0,
				2.0 * interactionSettings.truncationLen);
		worldSize = 2.0 * interactionSettings.truncationLen;
		integratorConf.numBoxes = 1; /* No space partitioning */
	} else if (integratorConf.numBoxes == -1) {
		/* Automatically determine ideal number of boxes.
		 * Formula is fitted for N between 100 and 1000 on a Core2 
		 * Duo E8500.
		 * (+ 0.5 for correct rounding to int) */
		int ideal = 0.5 + 2.73 * pow(strlen(baseSequence), 0.446);
		integratorConf.numBoxes = MIN(ideal,
					worldSize / interactionSettings.truncationLen);
		if (integratorConf.numBoxes < 1)
			integratorConf.numBoxes = 1;
		printf("Number of boxes per dimension: %d\n",
				integratorConf.numBoxes);
	}

	if (worldSize / integratorConf.numBoxes < interactionSettings.truncationLen)
		die("The boxsize (%e) is smaller than the potential "
			"truncation radius (%e)!\n",
			worldSize / integratorConf.numBoxes / ANGSTROM,
			interactionSettings.truncationLen / ANGSTROM);
}

int main(int argc, char **argv)
{
	seedRandom();

	parseArguments(argc, argv);
	const char *filenameBase = measurementConf.measureFile;

	if (buildCompStrand)
		allocWorld(2, worldSize);
	else
		allocWorld(1, worldSize);

	fillStrand(&world.strands[0], baseSequence);
	if (buildCompStrand)
		fillComplementaryStrand(&world.strands[1], baseSequence);

	killMomentum();

	assert(worldSanityCheck());

	/* Integrator config */
	Integrator integrator;
	integrator.type = integratorType;
	switch (integratorType) {
	case VERLET:
		integrator.settings.verlet = verletSettings;
		break;
	case LANGEVIN:
		integrator.settings.langevin = langevinSettings;
		break;
	default:
		assert(false); die("Unknown integrator type!\n");
	}
	integratorConf.integrator = integrator;

	/* Measurement header */
	char *measHeaderStrings[2];
	measHeaderStrings[0] = getWorldInfo();
	measHeaderStrings[1] = integratorInfo(&integratorConf);
	char *measHeader = asprintfOrDie("%s%s",
				measHeaderStrings[0], measHeaderStrings[1]);
	free(measHeaderStrings[0]); free(measHeaderStrings[1]);
	measurementConf.measureHeader = measHeader;

	/* Integrator task */
	Task integratorTask = makeIntegratorTask(&integratorConf);

	/* Verbose task */
	Measurement verbose;
	verbose.measConf = verboseConf;
	verbose.sampler = dumpStatsSampler();
	Task verboseTask = measurementTask(&verbose);

	/* Base pairing task */
	char *basePairFile;
	if (0 >	asprintf(&basePairFile, "%s%s",
			filenameBase,
			BASE_PAIRING_FILE_SUFFIX))
		die("Could not create base pair file name string!\n");
	Measurement basePairing;
	basePairing.sampler = basePairingSampler(&bpc);
	basePairing.measConf = measurementConf; /* struct copy */
	basePairing.measConf.measureFile = basePairFile;
	basePairing.measConf.verbose = false; /* Let output come from
						hairpin sampler */
	Task basePairingTask = measurementTask(&basePairing);


	/* End to end task */
	char *endToEndFile;
	if (0 >	asprintf(&endToEndFile, "%s%s",
			filenameBase,
			END_TO_END_DIST_FILE_SUFFIX))
		die("Could not create end-to-end dist file name string!\n");
	Measurement endToEnd;
	endToEnd.sampler = endToEndDistSampler(&world.strands[0]);
	endToEnd.measConf = measurementConf; /* struct copy */
	endToEnd.measConf.measureFile = endToEndFile;
	endToEnd.measConf.verbose = false; /* Let output come from 
						 hairpin sampler */
	Task endToEndTask = measurementTask(&endToEnd);	

	/* Temperature task */
	char *temperatureFile;
	if (0 >	asprintf(&temperatureFile, "%s%s",
			filenameBase,
			TEMPERATURE_FILE_SUFFIX))
		die("Could not create temperature file name string!\n");
	Measurement tempMeas;
	tempMeas.sampler = temperatureSampler();
	tempMeas.measConf = measurementConf; /* struct copy */
	tempMeas.measConf.measureFile = temperatureFile;
	tempMeas.measConf.verbose = false; /* Let output come from 
						 hairpin sampler */
	Task temperatureTask = measurementTask(&tempMeas);	


	/* Hairpin task */
	Measurement hairpin;
	switch (hairpinMeasurementType) {
	case HAIRPIN_MELTING_TEMPERATURE:
		hairpin.sampler = hairpinMeltingTempSampler(&hmtc);
		break;
	case HAIRPIN_FORMATION_TIME:
		if (hfc.requiredBoundBPs < 0) /* guard */
			die("You need to give the minimum required number "
					"of bound base pairs to measure "
					"hairpin formation time!\n");
		hairpin.sampler = hairpinFormationSampler(&hfc);
		break;
	case HAIRPIN_NO_MEASUREMENT:
		hairpin.sampler = trivialSampler();
		break;
	default:
		assert(false); die("Unknown hairpin measurement type!\n");
	}
	hairpin.measConf = measurementConf;
	Task hairpinTask = measurementTask(&hairpin);

	/* Render task */
	Task renderTask = makeRenderTask(&renderConf);

	/* Combined task */
	Task *tasks[7];
	tasks[0] = (render ? &renderTask : NULL);
	tasks[1] = &integratorTask;
	tasks[2] = &verboseTask;
	tasks[3] = &hairpinTask;;
	tasks[4] = (measureEndToEndDistance ? &endToEndTask : NULL);
	tasks[5] = (measureBasePairing ? &basePairingTask : NULL);
	tasks[6] = (measureTemperature ? &temperatureTask : NULL);
	Task task = sequence(tasks, 7);

<<<<<<< HEAD
=======
	setHeatBathTemperature(temperature);
	registerInteractionSettings(interactionSettings);
	initPhysics();

>>>>>>> 791a3d6b
	PROFILE(bool everythingOK = run(&task), "run.prof");

	freeWorld();
	free(basePairFile);
	free(endToEndFile);
	free(temperatureFile);

	if (!everythingOK)
		return 1;
	return 0;
}
<|MERGE_RESOLUTION|>--- conflicted
+++ resolved
@@ -616,13 +616,10 @@
 	tasks[6] = (measureTemperature ? &temperatureTask : NULL);
 	Task task = sequence(tasks, 7);
 
-<<<<<<< HEAD
-=======
 	setHeatBathTemperature(temperature);
 	registerInteractionSettings(interactionSettings);
 	initPhysics();
 
->>>>>>> 791a3d6b
 	PROFILE(bool everythingOK = run(&task), "run.prof");
 
 	freeWorld();
