--- conflicted
+++ resolved
@@ -420,19 +420,7 @@
 		return;
 	}
 
-	/* Loop over all boxes */
-<<<<<<< HEAD
-	for (int ix = 0; ix < nb; ix++)
-	for (int iy = 0; iy < nb; iy++)
-	for (int iz = 0; iz < nb; iz++) {
-		Box *box = boxFromIndex(ix, iy, iz);
-
-		/* Loop over all i'th particles 'p' from the box 'box' and 
-		 * match them with the j'th praticle in the same box */
-		Particle *p = box->p;
-		n1 = box->n;
-		for (int i = 0; i < n1; i++) {
-=======
+	/* Loop over all occupied boxes */
 	if (occupiedBoxes == NULL)
 		return;
 
@@ -443,7 +431,6 @@
 		Particle *p = box->p;
 		int n = box->n;
 		for (int i = 0; i < n; i++) {
->>>>>>> 27bfb22e
 			Particle *p2 = p->next;
 			for (int j = i + 1; j < n; j++) {
 				f(p, p2, data);
@@ -451,47 +438,6 @@
 			}
 
 			p = p->next;
-<<<<<<< HEAD
-		}
-		assert(p == box->p); /* We went 'full circle' */
-
-		/* Loop between particles of adjacent boxes of box.  We 
-		 * need a total ordering on the boxes so we don't check the 
-		 * same box twice. We use the pointer value for this.
-		 * However, due to periodic boundary conditions, this ONLY 
-		 * works when there are AT LEAST 3 boxes in each dimension! 
-		 * */
-		for (int dix = -1; dix <= 1; dix++)
-		for (int diy = -1; diy <= 1; diy++)
-		for (int diz = -1; diz <= 1; diz++) {
-			Box *neighbour = boxFromNonPeriodicIndex(
-						ix+dix, iy+diy, iz+diz);
-			if (neighbour <= box)
-				continue;
-				/* if neighbour == box: it's our own box!
-				 * else: only check boxes that have a 
-				 * strictly larger pointer value to avoid 
-				 * double work. */
-
-			if (neighbour->n == 0)
-				continue;
-
-			/* Match up all particles from box and neighbour. */
-			n2 = neighbour->n;
-			p = box->p;
-			for (int i = 0; i < n1; i++) {
-				Particle *p2 = neighbour->p;
-				for (int j = 0; j < n2; j++) {
-					f(p, p2, data);
-					p2 = p2->next;
-				}
-				assert(p2 == neighbour->p);
-				p = p->next;
-			}
-			assert(p == box->p);
-		}
-	}
-=======
 		}
 		assert(p == box->p); /* We went 'full circle' */
 
@@ -499,7 +445,6 @@
 
 		box = box->nextOccupied;
 	} while (box != occupiedBoxes);
->>>>>>> 27bfb22e
 }
 
 static void pairWrapper(Particle *p1, Particle *p2, void *data)
